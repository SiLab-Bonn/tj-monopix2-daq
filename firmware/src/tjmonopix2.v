--- conflicted
+++ resolved
@@ -304,18 +304,6 @@
         .I(LVDS_CMD_DP5)            // Buffer input
     );
 
-<<<<<<< HEAD
-    // OBUFDS #(
-    //     .IOSTANDARD("LVDS_25"), // Specify the output I/O standard
-    //     .SLEW("FAST")           // Specify the output slew rate
-    // ) i_OBUFDS_cmd_DP1 (
-    //     .O(DP1_GPIO_P[3]),              // Diff_p output (connect directly to top-level port)
-    //     .OB(DP1_GPIO_N[3]),             // Diff_n output (connect directly to top-level port)
-    //     .I(LVDS_CMD_DP1)            // Buffer input
-    // );
-
-=======
->>>>>>> 72bfed54
     OBUFDS #(
         .IOSTANDARD("LVDS_25"), // Specify the output I/O standard
         .SLEW("FAST")           // Specify the output slew rate
@@ -388,8 +376,6 @@
         .O(DP5_GPIO_P[1]),          // Diff_p output (connect directly to top-level port)
         .OB(DP5_GPIO_N[1]),         // Diff_n output (connect directly to top-level port)
         .I(LVDS_SER_CLK_DP5)        // Buffer input
-<<<<<<< HEAD
-=======
     );
 
     OBUFDS #(
@@ -399,24 +385,11 @@
         .O(mDP_GPIO_P[1]),          // Diff_p output (connect directly to top-level port)
         .OB(mDP_GPIO_N[1]),         // Diff_n output (connect directly to top-level port)
         .I(LVDS_SER_CLK_mDP)        // Buffer input
->>>>>>> 72bfed54
-    );
-
-    OBUFDS #(
-        .IOSTANDARD("LVDS_25"), // Specify the output I/O standard
-        .SLEW("FAST")           // Specify the output slew rate
-<<<<<<< HEAD
-    ) i_OBUFDS_ser_clk_mDP (
-        .O(mDP_GPIO_P[1]),          // Diff_p output (connect directly to top-level port)
-        .OB(mDP_GPIO_N[1]),         // Diff_n output (connect directly to top-level port)
-        .I(LVDS_SER_CLK_mDP)        // Buffer input
-    );
-
-    OBUFDS #(
-        .IOSTANDARD("LVDS_25"), // Specify the output I/O standard
-        .SLEW("FAST")           // Specify the output slew rate
-=======
->>>>>>> 72bfed54
+    );
+
+    OBUFDS #(
+        .IOSTANDARD("LVDS_25"), // Specify the output I/O standard
+        .SLEW("FAST")           // Specify the output slew rate
     ) i_OBUFDS_ser_clk_J1C (
         .O(J1C_GPIO_P[1]),          // Diff_p output (connect directly to top-level port)
         .OB(J1C_GPIO_N[1]),         // Diff_n output (connect directly to top-level port)
