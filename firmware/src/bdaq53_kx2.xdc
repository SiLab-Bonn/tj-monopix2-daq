# ------------------------------------------------------------
#  Copyright (c) SILAB , Physics Institute of Bonn University
# ------------------------------------------------------------
#
#   Constraints for the BDAQ53 PCB with the Mercury+ KX2(160T-2) FPGA board
#

# Clock domains
# CLK_SYS: 100 MHz, from xtal oscillator
# -> PLL2: CLK8_PLL
#          CLK16_PLL: RX
#          CLK32_PLL: RX
#          CLK40_PLL: PULSER, TDC, TLU
#          CLK160_PLL: TLU, TDC
#          CLK320_PLL: TLU, TDC
# -> PLL1: BUS_CLK_PLL: 142.86 MHz, main system clock (7 ns)
#          CLK125PLLTX, Ethernet
#          CLK125PLLTX90: Ethernet
# CLK_MGT_REF: 160 MHz, from Si570 programmable oscilaltor
# ->       CMDCLK: 160 MHz, command encoder
# CLK_RGMII_RX: 125 MHz, from Ethernet chip

# Clock inputs
create_clock -period 10.000 -name CLK_SYS -add [get_ports FCLK_IN]
create_clock -period 8.000 -name CLK_RGMII_RX -add [get_ports rgmii_rxc]
create_clock -period 6.250 -name CLK_MGT_REF -add [get_ports MGT_REFCLK0_P]

# Derived clocks
create_generated_clock -name I2C_CLK -source [get_pins PLLE2_BASE_inst_comm/CLKOUT0] -divide_by 1600 [get_pins i_tjmonopix2_core/i_clock_divisor_i2c/CLOCK_reg/Q]
create_generated_clock -name rgmii_txc -source [get_pins rgmii/ODDR_inst/C] -divide_by 1 [get_ports rgmii_txc]

# Exclude asynchronous clock domains from timing (handled by CDCs)
set_clock_groups -asynchronous -group BUS_CLK_PLL -group I2C_CLK -group {CLK125PLLTX CLK125PLLTX90} -group {CLK320_PLL CLK160_PLL CLK40_PLL CLK32_PLL CLK16_PLL} -group [get_clocks -include_generated_clocks CLK_MGT_REF] -group CLK_RGMII_RX

# SiTCP
set_max_delay -datapath_only -from [get_clocks CLK125PLLTX] -to [get_ports {rgmii_txd[*]}] 4.000
set_max_delay -datapath_only -from [get_clocks CLK125PLLTX] -to [get_ports rgmii_tx_ctl] 4.000
set_max_delay -datapath_only -from [get_clocks CLK125PLLTX90] -to [get_ports rgmii_txc] 4.000
set_property ASYNC_REG true [get_cells sitcp/SiTCP/GMII/GMII_TXCNT/irMacPauseExe_0]
set_property ASYNC_REG true [get_cells sitcp/SiTCP/GMII/GMII_TXCNT/irMacPauseExe_1]

# LED
# LED 0..3 are onboard LEDs: Bank 32, 33 running at 1.5 V)
set_property PACKAGE_PIN U9 [get_ports {LED[0]}]
set_property IOSTANDARD LVCMOS15 [get_ports {LED[0]}]
set_property PACKAGE_PIN V12 [get_ports {LED[1]}]
set_property IOSTANDARD LVCMOS15 [get_ports {LED[1]}]
set_property PACKAGE_PIN V13 [get_ports {LED[2]}]
set_property IOSTANDARD LVCMOS15 [get_ports {LED[2]}]
set_property PACKAGE_PIN W13 [get_ports {LED[3]}]
set_property IOSTANDARD LVCMOS15 [get_ports {LED[3]}]
# LED 4..7 are LEDs on the BDAQ53 base board. They have pull-ups to 1.8 V.
set_property PACKAGE_PIN E21 [get_ports {LED[4]}]
set_property IOSTANDARD LVCMOS33 [get_ports {LED[4]}]
set_property PACKAGE_PIN E22 [get_ports {LED[5]}]
set_property IOSTANDARD LVCMOS33 [get_ports {LED[5]}]
set_property PACKAGE_PIN D21 [get_ports {LED[6]}]
set_property IOSTANDARD LVCMOS33 [get_ports {LED[6]}]
set_property PACKAGE_PIN C22 [get_ports {LED[7]}]
set_property IOSTANDARD LVCMOS33 [get_ports {LED[7]}]
set_property SLEW SLOW [get_ports LED*]

# PMOD
#  ____________
# |1 2 3 4  G +|  First PMOD channel (4 signal lines, ground and vcc)
# |7_8_9_10_G_+|  Second PMOD channel ("")
#
# PMOD connector Pin10-->PMOD0; Pin9-->PMOD1; Pin8-->PMOD2; Pin7-->PMOD3;
set_property PACKAGE_PIN AC23 [get_ports {PMOD[0]}]
set_property PACKAGE_PIN AC24 [get_ports {PMOD[1]}]
set_property PACKAGE_PIN W25 [get_ports {PMOD[2]}]
set_property PACKAGE_PIN W26 [get_ports {PMOD[3]}]
# PMOD connector Pin4-->PMOD4; Pin3-->PMOD5; Pin2-->PMOD6; Pin1-->PMOD7;
set_property PACKAGE_PIN U26 [get_ports {PMOD[4]}]
set_property PACKAGE_PIN V26 [get_ports {PMOD[5]}]
set_property PACKAGE_PIN AE25 [get_ports {PMOD[6]}]
set_property PACKAGE_PIN AD24 [get_ports {PMOD[7]}]
set_property IOSTANDARD LVCMOS25 [get_ports PMOD*]
# Pull down the PMOD pins which are used as inputs
set_property PULLDOWN true [get_ports {PMOD[0]}]
set_property PULLDOWN true [get_ports {PMOD[1]}]
set_property PULLDOWN true [get_ports {PMOD[2]}]
set_property PULLDOWN true [get_ports {PMOD[3]}]

# ------ Si570 / SMA input CLK
set_property PACKAGE_PIN H6 [get_ports MGT_REFCLK0_P]
set_property PACKAGE_PIN H5 [get_ports MGT_REFCLK0_N]
set_property PACKAGE_PIN K6 [get_ports MGT_REFCLK1_P]
set_property PACKAGE_PIN K5 [get_ports MGT_REFCLK1_N]

# ------ CLK Mux
set_property PACKAGE_PIN D23 [get_ports MGT_REF_SEL]
set_property IOSTANDARD LVCMOS33 [get_ports MGT_REF_SEL]
set_property PULLUP true [get_ports MGT_REF_SEL]

# ------ FCLK (100 MHz)
set_property PACKAGE_PIN AA4 [get_ports FCLK_IN]
set_property IOSTANDARD LVCMOS15 [get_ports FCLK_IN]

# ------ Button & Spare & more - omitted for now
#Reset push button
set_property PACKAGE_PIN G9 [get_ports RESET_BUTTON]
set_property IOSTANDARD LVCMOS25 [get_ports RESET_BUTTON]
set_property PULLUP true [get_ports RESET_BUTTON]

# I2C
set_property PACKAGE_PIN L23 [get_ports I2C_SCL]
set_property PACKAGE_PIN C24 [get_ports I2C_SDA]
set_property IOSTANDARD LVCMOS33 [get_ports I2C_*]
set_property SLEW SLOW [get_ports I2C_*]

# EEPROM (SPI for SiTCP)
set_property PACKAGE_PIN A20 [get_ports EEPROM_CS]
set_property PACKAGE_PIN B20 [get_ports EEPROM_SK]
set_property PACKAGE_PIN A24 [get_ports EEPROM_DI]
set_property PACKAGE_PIN A23 [get_ports EEPROM_DO]
set_property IOSTANDARD LVCMOS33 [get_ports EEPROM_*]

# LEMO
set_property PACKAGE_PIN AB21 [get_ports LEMO_TX0]
set_property PACKAGE_PIN AD25 [get_ports LEMO_TX1]
set_property IOSTANDARD LVCMOS25 [get_ports LEMO_TX*]
set_property SLEW FAST [get_ports LEMO_TX*]
set_property PACKAGE_PIN AB22 [get_ports LEMO_RX0]
set_property PACKAGE_PIN AD23 [get_ports LEMO_RX1]
set_property IOSTANDARD LVCMOS25 [get_ports LEMO_RX*]

# TLU
set_property PACKAGE_PIN AE23 [get_ports RJ45_TRIGGER]
set_property PACKAGE_PIN U22 [get_ports RJ45_RESET]
set_property IOSTANDARD LVCMOS25 [get_ports RJ45_RESET]
set_property IOSTANDARD LVCMOS25 [get_ports RJ45_TRIGGER]

# SITCP
set_property SLEW FAST [get_ports mdio_phy_mdc]
set_property IOSTANDARD LVCMOS33 [get_ports mdio_phy_mdc]
set_property PACKAGE_PIN B25 [get_ports mdio_phy_mdc]

set_property SLEW FAST [get_ports mdio_phy_mdio]
set_property IOSTANDARD LVCMOS33 [get_ports mdio_phy_mdio]
set_property PACKAGE_PIN B26 [get_ports mdio_phy_mdio]

set_property SLEW FAST [get_ports phy_rst_n]
set_property IOSTANDARD LVCMOS33 [get_ports phy_rst_n]
#M20 is routed to Connector C. The Ethernet PHY on th KX2 board has NO reset connection to an FPGA pin
set_property PACKAGE_PIN M20 [get_ports phy_rst_n]

set_property IOSTANDARD LVCMOS33 [get_ports rgmii_rxc]
set_property PACKAGE_PIN G22 [get_ports rgmii_rxc]

set_property IOSTANDARD LVCMOS33 [get_ports rgmii_rx_ctl]
set_property PACKAGE_PIN F23 [get_ports rgmii_rx_ctl]
set_property IOSTANDARD LVCMOS33 [get_ports {rgmii_rxd[0]}]
set_property PACKAGE_PIN H23 [get_ports {rgmii_rxd[0]}]
set_property IOSTANDARD LVCMOS33 [get_ports {rgmii_rxd[1]}]
set_property PACKAGE_PIN H24 [get_ports {rgmii_rxd[1]}]
set_property IOSTANDARD LVCMOS33 [get_ports {rgmii_rxd[2]}]
set_property PACKAGE_PIN J21 [get_ports {rgmii_rxd[2]}]
set_property IOSTANDARD LVCMOS33 [get_ports {rgmii_rxd[3]}]
set_property PACKAGE_PIN H22 [get_ports {rgmii_rxd[3]}]

set_property SLEW FAST [get_ports rgmii_txc]
set_property IOSTANDARD LVCMOS33 [get_ports rgmii_txc]
set_property PACKAGE_PIN K23 [get_ports rgmii_txc]

set_property SLEW FAST [get_ports rgmii_tx_ctl]
set_property IOSTANDARD LVCMOS33 [get_ports rgmii_tx_ctl]
set_property PACKAGE_PIN J23 [get_ports rgmii_tx_ctl]

set_property SLEW FAST [get_ports {rgmii_txd[0]}]
set_property IOSTANDARD LVCMOS33 [get_ports {rgmii_txd[0]}]
set_property PACKAGE_PIN J24 [get_ports {rgmii_txd[0]}]
set_property SLEW FAST [get_ports {rgmii_txd[1]}]
set_property IOSTANDARD LVCMOS33 [get_ports {rgmii_txd[1]}]
set_property PACKAGE_PIN J25 [get_ports {rgmii_txd[1]}]
set_property SLEW FAST [get_ports {rgmii_txd[2]}]
set_property IOSTANDARD LVCMOS33 [get_ports {rgmii_txd[2]}]
set_property PACKAGE_PIN L22 [get_ports {rgmii_txd[2]}]
set_property SLEW FAST [get_ports {rgmii_txd[3]}]
set_property IOSTANDARD LVCMOS33 [get_ports {rgmii_txd[3]}]
set_property PACKAGE_PIN K22 [get_ports {rgmii_txd[3]}]

# DP_ML ("DP5") connected to SelectIOs
set_property PACKAGE_PIN A18 [get_ports {DP5_GPIO_P[0]}]
set_property PACKAGE_PIN A19 [get_ports {DP5_GPIO_N[0]}]
set_property PACKAGE_PIN C19 [get_ports {DP5_GPIO_P[1]}]
set_property PACKAGE_PIN B19 [get_ports {DP5_GPIO_N[1]}]
set_property PACKAGE_PIN E18 [get_ports {DP5_GPIO_P[2]}]
set_property PACKAGE_PIN D18 [get_ports {DP5_GPIO_N[2]}]
<<<<<<< HEAD
=======
# set_property PACKAGE_PIN N4 [get_ports {DP5_GPIO_P[2]}]
# set_property PACKAGE_PIN N3 [get_ports {DP5_GPIO_N[2]}]
>>>>>>> 72bfed54
set_property PACKAGE_PIN B17 [get_ports {DP5_GPIO_P[3]}]
set_property PACKAGE_PIN A17 [get_ports {DP5_GPIO_N[3]}]
set_property IOSTANDARD LVDS_25 [get_ports DP5_GPIO*]
set_property PACKAGE_PIN C16 [get_ports DP5_GPIO_AUX_P]
set_property PACKAGE_PIN B16 [get_ports DP5_GPIO_AUX_N]
set_property IOSTANDARD LVDS_25 [get_ports DP5_GPIO_AUX*]

# DP_ML ("DP1") connected to SelectIOs
# set_property PACKAGE_PIN J4 [get_ports {DP1_GPIO_P[0]}]
# set_property PACKAGE_PIN J3 [get_ports {DP1_GPIO_N[0]}]
# set_property PACKAGE_PIN L4 [get_ports {DP1_GPIO_P[1]}]
# set_property PACKAGE_PIN L3 [get_ports {DP1_GPIO_N[1]}]
# set_property PACKAGE_PIN N4 [get_ports {DP1_GPIO_P[2]}]
# set_property PACKAGE_PIN N3 [get_ports {DP1_GPIO_N[2]}]
# set_property PACKAGE_PIN R4 [get_ports {DP1_GPIO_P[3]}]
# set_property PACKAGE_PIN R3 [get_ports {DP1_GPIO_N[3]}]
# set_property IOSTANDARD LVDS_25 [get_ports DP1_GPIO*]
# set_property PACKAGE_PIN C16 [get_ports DP1_GPIO_AUX_P]
# set_property PACKAGE_PIN B16 [get_ports DP1_GPIO_AUX_N]
# set_property IOSTANDARD LVDS_25 [get_ports DP1_GPIO_AUX*]

# mDP_ML ("mini DP") connected to SelectIOs
# the lanes (indices) correspond to the DP-side of a DP-mDP-cable
set_property PACKAGE_PIN B14 [get_ports {mDP_GPIO_P[0]}]
set_property PACKAGE_PIN A14 [get_ports {mDP_GPIO_N[0]}]
set_property PACKAGE_PIN C12 [get_ports {mDP_GPIO_P[3]}]
set_property PACKAGE_PIN C11 [get_ports {mDP_GPIO_N[3]}]
set_property PACKAGE_PIN H14 [get_ports {mDP_GPIO_P[2]}]
set_property PACKAGE_PIN G14 [get_ports {mDP_GPIO_N[2]}]
set_property PACKAGE_PIN B12 [get_ports {mDP_GPIO_P[1]}]
set_property PACKAGE_PIN B11 [get_ports {mDP_GPIO_N[1]}]
set_property IOSTANDARD LVDS_25 [get_ports mDP_GPIO*]
set_property PACKAGE_PIN B15 [get_ports mDP_GPIO_AUX_P]
set_property PACKAGE_PIN A15 [get_ports mDP_GPIO_AUX_N]
set_property IOSTANDARD LVDS_25 [get_ports mDP_GPIO_AUX*]

# J1C ("RJ45") connected to SelectIOs
set_property PACKAGE_PIN D14 [get_ports {J1C_GPIO_P[3]}]
set_property PACKAGE_PIN D13 [get_ports {J1C_GPIO_N[3]}]
set_property PACKAGE_PIN C14 [get_ports {J1C_GPIO_P[2]}]
set_property PACKAGE_PIN C13 [get_ports {J1C_GPIO_N[2]}]
set_property PACKAGE_PIN G11 [get_ports {J1C_GPIO_P[1]}]
set_property PACKAGE_PIN F10 [get_ports {J1C_GPIO_N[1]}]
set_property PACKAGE_PIN J13 [get_ports J1C_GPIO_AUX_P]
set_property PACKAGE_PIN H13 [get_ports J1C_GPIO_AUX_N]

<<<<<<< HEAD
=======
# set_property PACKAGE_PIN D13 [get_ports {J1C_GPIO_P[3]}]
# set_property PACKAGE_PIN C14 [get_ports {J1C_GPIO_N[3]}]
# set_property PACKAGE_PIN C13 [get_ports {J1C_GPIO_P[2]}]
# set_property PACKAGE_PIN D14 [get_ports {J1C_GPIO_N[2]}]
# set_property PACKAGE_PIN G11 [get_ports {J1C_GPIO_P[1]}]
# set_property PACKAGE_PIN F10 [get_ports {J1C_GPIO_N[1]}]
# set_property PACKAGE_PIN J13 [get_ports J1C_GPIO_AUX_P]
# set_property PACKAGE_PIN H13 [get_ports J1C_GPIO_AUX_N]

>>>>>>> 72bfed54
# J1D ("RJ45") connected to SelectIOs
set_property PACKAGE_PIN G12 [get_ports {J1D_GPIO_P[3]}]
set_property PACKAGE_PIN F12 [get_ports {J1D_GPIO_N[3]}]
set_property PACKAGE_PIN E13 [get_ports {J1D_GPIO_P[2]}]
set_property PACKAGE_PIN E12 [get_ports {J1D_GPIO_N[2]}]
set_property PACKAGE_PIN F14 [get_ports {J1D_GPIO_P[1]}]
set_property PACKAGE_PIN F13 [get_ports {J1D_GPIO_N[1]}]
set_property PACKAGE_PIN J11 [get_ports J1D_GPIO_AUX_P]
set_property PACKAGE_PIN J10 [get_ports J1D_GPIO_AUX_N]

<<<<<<< HEAD
=======
# set_property PACKAGE_PIN F12 [get_ports {J1D_GPIO_P[3]}]
# set_property PACKAGE_PIN E13 [get_ports {J1D_GPIO_N[3]}]
# set_property PACKAGE_PIN E12 [get_ports {J1D_GPIO_P[2]}]
# set_property PACKAGE_PIN G12 [get_ports {J1D_GPIO_N[2]}]
# set_property PACKAGE_PIN F14 [get_ports {J1D_GPIO_P[1]}]
# set_property PACKAGE_PIN F13 [get_ports {J1D_GPIO_N[1]}]
# set_property PACKAGE_PIN J11 [get_ports J1D_GPIO_AUX_P]
# set_property PACKAGE_PIN J10 [get_ports J1D_GPIO_AUX_N]
>>>>>>> 72bfed54

# DP2 (SL)
set_property PACKAGE_PIN D19 [get_ports HITOR_P]
set_property PACKAGE_PIN D20 [get_ports HITOR_N]
set_property IOSTANDARD LVDS_25 [get_ports HITOR_*]

# Displayport RESET signals 0:DP1, 1:DP3, 2:DP4, 3:DP5, 4:mDP
# set_property PACKAGE_PIN G10 [get_ports RESETB_EXT]
# set_property PACKAGE_PIN K18 [get_ports {GPIO_RESET[3]}]
# set_property PACKAGE_PIN L17 [get_ports {GPIO_RESET[2]}]
# set_property PACKAGE_PIN H11 [get_ports {GPIO_RESET[1]}]
# set_property PACKAGE_PIN H12 [get_ports {GPIO_RESET[0]}]
# set_property IOSTANDARD LVCMOS25 [get_ports RESETB_EXT]
# set_property PULLUP TRUE [get_ports RESETB_EXT]

# NTC_MUX
set_property PACKAGE_PIN B21 [get_ports {NTC_MUX[0]}]
set_property PACKAGE_PIN D26 [get_ports {NTC_MUX[1]}]
set_property PACKAGE_PIN C26 [get_ports {NTC_MUX[2]}]
set_property IOSTANDARD LVCMOS33 [get_ports {NTC_MUX*}]
set_property SLEW SLOW [get_ports NTC*]

# SPI configuration flash
set_property CONFIG_MODE SPIx4 [current_design]
set_property BITSTREAM.GENERAL.COMPRESS TRUE [current_design]
set_property BITSTREAM.CONFIG.CONFIGRATE 33 [current_design]<|MERGE_RESOLUTION|>--- conflicted
+++ resolved
@@ -187,11 +187,8 @@
 set_property PACKAGE_PIN B19 [get_ports {DP5_GPIO_N[1]}]
 set_property PACKAGE_PIN E18 [get_ports {DP5_GPIO_P[2]}]
 set_property PACKAGE_PIN D18 [get_ports {DP5_GPIO_N[2]}]
-<<<<<<< HEAD
-=======
 # set_property PACKAGE_PIN N4 [get_ports {DP5_GPIO_P[2]}]
 # set_property PACKAGE_PIN N3 [get_ports {DP5_GPIO_N[2]}]
->>>>>>> 72bfed54
 set_property PACKAGE_PIN B17 [get_ports {DP5_GPIO_P[3]}]
 set_property PACKAGE_PIN A17 [get_ports {DP5_GPIO_N[3]}]
 set_property IOSTANDARD LVDS_25 [get_ports DP5_GPIO*]
@@ -238,8 +235,6 @@
 set_property PACKAGE_PIN J13 [get_ports J1C_GPIO_AUX_P]
 set_property PACKAGE_PIN H13 [get_ports J1C_GPIO_AUX_N]
 
-<<<<<<< HEAD
-=======
 # set_property PACKAGE_PIN D13 [get_ports {J1C_GPIO_P[3]}]
 # set_property PACKAGE_PIN C14 [get_ports {J1C_GPIO_N[3]}]
 # set_property PACKAGE_PIN C13 [get_ports {J1C_GPIO_P[2]}]
@@ -249,7 +244,6 @@
 # set_property PACKAGE_PIN J13 [get_ports J1C_GPIO_AUX_P]
 # set_property PACKAGE_PIN H13 [get_ports J1C_GPIO_AUX_N]
 
->>>>>>> 72bfed54
 # J1D ("RJ45") connected to SelectIOs
 set_property PACKAGE_PIN G12 [get_ports {J1D_GPIO_P[3]}]
 set_property PACKAGE_PIN F12 [get_ports {J1D_GPIO_N[3]}]
@@ -260,8 +254,6 @@
 set_property PACKAGE_PIN J11 [get_ports J1D_GPIO_AUX_P]
 set_property PACKAGE_PIN J10 [get_ports J1D_GPIO_AUX_N]
 
-<<<<<<< HEAD
-=======
 # set_property PACKAGE_PIN F12 [get_ports {J1D_GPIO_P[3]}]
 # set_property PACKAGE_PIN E13 [get_ports {J1D_GPIO_N[3]}]
 # set_property PACKAGE_PIN E12 [get_ports {J1D_GPIO_P[2]}]
@@ -270,7 +262,6 @@
 # set_property PACKAGE_PIN F13 [get_ports {J1D_GPIO_N[1]}]
 # set_property PACKAGE_PIN J11 [get_ports J1D_GPIO_AUX_P]
 # set_property PACKAGE_PIN J10 [get_ports J1D_GPIO_AUX_N]
->>>>>>> 72bfed54
 
 # DP2 (SL)
 set_property PACKAGE_PIN D19 [get_ports HITOR_P]
