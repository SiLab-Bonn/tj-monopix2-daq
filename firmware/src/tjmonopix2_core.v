`timescale 1ns / 1ps
`default_nettype none

`include "xadc.v"

// Basil modules
`include "i2c/i2c.v"
`include "i2c/i2c_core.v"

`include "spi/spi_core.v"
`include "spi/spi.v"
`include "spi/blk_mem_gen_8_to_1_2k.v"

`include "gpio/gpio.v"
`include "gpio/gpio_core.v"

`include "rrp_arbiter/rrp_arbiter.v"

`include "tlu/tlu_controller.v"
`include "tlu/tlu_controller_core.v"
`include "tlu/tlu_controller_fsm.v"

`include "tdc_s3/tdc_s3.v"
`include "tdc_s3/tdc_s3_core.v"

`include "timestamp/timestamp.v"
`include "timestamp/timestamp_core.v"

`include "pulse_gen/pulse_gen.v"
`include "pulse_gen/pulse_gen_core.v"
`include "pulse_gen_rising.v"

`include "utils/3_stage_synchronizer.v"
`include "utils/clock_divider.v"

// Custom modules
`include "cmd/cmd.v"
`include "cmd/cmd_core.v"

`include "tjmono2_rx/tjmono2_rx.v"
`include "tjmono2_rx/tjmono2_rx_core.v"
`include "tjmono2_rx/receiver_logic.v"
`include "tjmono2_rx/rec_sync.v"
`include "tjmono2_rx/decode_8b10b.v"

`include "gray_dec.v"

// `include "tjmono_direct_rx/tjmono_direct_rx.v"
// `include "tjmono_direct_rx/tjmono_direct_rx_core.v"

module tjmonopix2_core #(
    // FIRMWARE VERSION
    parameter VERSION_MAJOR = 8'd0,
    parameter VERSION_MINOR = 8'd0,
    parameter VERSION_PATCH = 8'd0
)(
    // local bus
    input wire BUS_CLK,
    inout wire [7:0] BUS_DATA,
    input wire [31:0] BUS_ADD,
    input wire BUS_RD,
    input wire BUS_WR,
    input wire BUS_RST,

    // clocks
    input wire CLK16,
    input wire CLK32,
    input wire CLK40,
    input wire CLK160,
    input wire CLK320,
    input wire CLKCMD,
    output wire MGT_REF_SEL,

    // i2c
    inout wire I2C_SCL,
    inout wire I2C_SDA,

    //cmd
    output wire CMD_LOOP_START_PULSE,

    // Displayport control signals
    input wire [3:0] GPIO_SENSE,

    // Fifo
    input wire ARB_READY_OUT,
    output wire ARB_WRITE_OUT,
    output wire [31:0] ARB_DATA_OUT,
    input wire FIFO_FULL,
    input wire FIFO_NEAR_FULL,

    // tlu, lemo, led
    output wire [4:0] LED,
    input wire [1:0] LEMO_RX,
    output wire [7:0] LEMO_MUX,
    output wire RJ45_BUSY,
    output wire RJ45_CLK,
    input wire RJ45_TRIGGER,
    input wire RJ45_RESET,

    output wire RESETB_EXT,

    // LVDS IO
    output wire LVDS_CMD_DP5,
    output wire LVDS_CMD_CLK_DP5,
    output wire LVDS_SER_CLK_DP5,
    output wire LVDS_CMD_DP1,
    output wire LVDS_CMD_CLK_DP1,
    output wire LVDS_SER_CLK_DP1,
    output wire LVDS_CMD_mDP,
    output wire LVDS_CMD_CLK_mDP,
    output wire LVDS_SER_CLK_mDP,
    output wire LVDS_CMD_J1C,
    output wire LVDS_CMD_CLK_J1C,
    output wire LVDS_SER_CLK_J1C,
    output wire LVDS_CMD_J1D,
    output wire LVDS_CMD_CLK_J1D,
    output wire LVDS_SER_CLK_J1D,
    input wire LVDS_DATA_DP5,
    input wire LVDS_DATA_mDP,
    input wire LVDS_DATA_J1C,
    input wire LVDS_DATA_J1D,
    input wire LVDS_HITOR,
    output wire LVDS_PULSE_EXT,

    // NTC
    output wire [2:0] NTC_MUX,

    `ifdef MIO3
        // CHSYNC output only connected on MIO3 compatible PCBs
        input wire LVDS_CHSYNC_LOCKED_OUT,
        input wire LVDS_CHSYNC_CLK_OUT,
        // CHIP CONF
        output wire INPUT_SEL,

        // CMOS IO
        output wire CMOS_CMD,
        output wire CMOS_CMD_CLK,    
        output wire CMOS_SER_CLK,
        input wire CMOS_DATA,
        input wire CMOS_HITOR,
        output wire CMOS_PULSE_EXT,

        // CMOS RO
        output wire FREEZE_EXT,
        output wire READ_EXT,
        inout wire RO_RST_EXT,
        input wire TOKEN_OUT,
    `endif

    inout wire [1:0] CHIP_ID
);

// BOARD ID
localparam SIM = 8'd0;
localparam BDAQ53 = 8'd1;
localparam MIO3 = 8'd2;

`ifdef SIM
    localparam BOARD = SIM;
`elsif BDAQ53
    localparam BOARD = BDAQ53;
`elsif MIO3
    localparam BOARD = MIO3;
`endif

// BOARD CONFIGURATION
reg SI570_IS_CONFIGURED = 1'b0;

// VERSION/BOARD READBACK
localparam VERSION = 1; // Module version

// -------  MODULE ADREESSES  ------- //
localparam GPIO_BASEADDR = 32'h0010;
localparam GPIO_HIGHADDR = 32'h0100 - 1;

localparam PULSE_INJ_BASEADDR = 32'h0100;
localparam PULSE_INJ_HIGHADDR = 32'h0200 - 1;

localparam RX_BASEADDR_DP5 = 32'h4000;
localparam RX_HIGHADDR_DP5 = 32'h4100 - 1;

localparam RX_BASEADDR_mDP = 32'h4100;
localparam RX_HIGHADDR_mDP = 32'h4200 - 1;

localparam RX_BASEADDR_J1C = 32'h4200;
localparam RX_HIGHADDR_J1C = 32'h4300 - 1;

localparam RX_BASEADDR_J1D = 32'h4300;
localparam RX_HIGHADDR_J1D = 32'h4400 - 1;
<<<<<<< HEAD

// localparam RX_BASEADDR_DP5 = 32'h0200;
// localparam RX_HIGHADDR_DP5 = 32'h0300 - 1;

// localparam RX_BASEADDR_mDP = 32'h0200;
// localparam RX_HIGHADDR_mDP = 32'h0300 - 1;

// localparam RX_BASEADDR_J1C = 32'h0200;
// localparam RX_HIGHADDR_J1C = 32'h0300 - 1;

// localparam RX_BASEADDR_J1D = 32'h0200;
// localparam RX_HIGHADDR_J1D = 32'h0300 - 1;
=======
>>>>>>> 72bfed54

localparam DAQ_SYSTEM_BASEADDR = 32'h0300;
localparam DAQ_SYSTEM_HIGHADDR = 32'h0400 - 1;

localparam PULSE_RST_BASEADDR = 32'h0400;
localparam PULSE_RST_HIGHADDR = 32'h0500 - 1;

localparam GPIO_DAQ_CONTROL_BASEADDR = 32'h0500;
localparam GPIO_DAQ_CONTROL_HIGHADDR = 32'h0600 - 1;

localparam TLU_BASEADDR = 32'h0600;
localparam TLU_HIGHADDR = 32'h0700 - 1;

localparam TDC_BASEADDR = 32'h0700;
localparam TDC_HIGHADDR = 32'h0800 - 1;

localparam PULSER_VETO_BASEADDR = 32'h0800;
localparam PULSER_VETO_HIGHADDR = 32'h0900-1;

// Temperature measurements with XADC in FPGA
`ifdef BDAQ53
    localparam GPIO_XADC_VPVN_BASEADDR = 32'h0900;
    localparam GPIO_XADC_VPVN_HIGHADDR = 32'h0A00-1;

    localparam GPIO_XADC_FPGA_TEMP_BASEADDR = 32'h0A00;
    localparam GPIO_XADC_FPGA_TEMP_HIGHADDR = 32'h0B00-1;
`endif

localparam PULSE_CMD_START_LOOP_BASEADDR = 32'h0C00;
localparam PULSE_CMD_START_LOOP_HIGHADDR = 32'h0D00 - 1;

localparam I2C_BASEADDR = 32'h3000;
localparam I2C_HIGHADDR = 32'h4000 - 1;

localparam CMD_BASEADDR = 32'h1000;
localparam CMD_HIGHADDR = 32'h3000 - 1;

localparam ABUSWIDTH = 32;

// SYSTEM CONFIG
wire DAQ_SYSTEM_RD, DAQ_SYSTEM_WR;
wire [ABUSWIDTH-1:0] DAQ_SYSTEM_ADD;
wire [7:0] DAQ_SYSTEM_DATA_IN;
reg [7:0] DAQ_SYSTEM_DATA_OUT;

bus_to_ip #( .BASEADDR(DAQ_SYSTEM_BASEADDR), .HIGHADDR(DAQ_SYSTEM_HIGHADDR), .ABUSWIDTH(ABUSWIDTH) ) i_bus_to_ip_daq
(
    .BUS_RD(BUS_RD),
    .BUS_WR(BUS_WR),
    .BUS_ADD(BUS_ADD),
    .BUS_DATA(BUS_DATA),

    .IP_RD(DAQ_SYSTEM_RD),
    .IP_WR(DAQ_SYSTEM_WR),
    .IP_ADD(DAQ_SYSTEM_ADD),
    .IP_DATA_IN(DAQ_SYSTEM_DATA_IN),
    .IP_DATA_OUT(DAQ_SYSTEM_DATA_OUT)
);

reg [31:0] BUS_DATA_OUT_REG;
always @ (posedge BUS_CLK) begin
    if(DAQ_SYSTEM_RD) begin
        case (DAQ_SYSTEM_ADD)
            0:       DAQ_SYSTEM_DATA_OUT <= VERSION;
            1:       DAQ_SYSTEM_DATA_OUT <= VERSION_MINOR;
            2:       DAQ_SYSTEM_DATA_OUT <= VERSION_MAJOR;
            3:       DAQ_SYSTEM_DATA_OUT <= BOARD;
            4:       DAQ_SYSTEM_DATA_OUT <= SI570_IS_CONFIGURED;
            default: DAQ_SYSTEM_DATA_OUT <= 0;
        endcase
    end
end

always @ (posedge BUS_CLK)
    if(DAQ_SYSTEM_WR) begin
        case (DAQ_SYSTEM_ADD)
            5:       SI570_IS_CONFIGURED <= DAQ_SYSTEM_DATA_IN[0];
            default: begin end
        endcase
    end

// -------  USER MODULES  ------- //
wire [23:0] IO;
gpio 
#( 
    .BASEADDR(GPIO_BASEADDR), 
    .HIGHADDR(GPIO_HIGHADDR),
    .ABUSWIDTH(ABUSWIDTH),
    .IO_WIDTH(24),
    .IO_DIRECTION(24'hfff0ff)
) gpio_i
(
    .BUS_CLK(BUS_CLK),
    .BUS_RST(BUS_RST),
    .BUS_ADD(BUS_ADD),
    .BUS_DATA(BUS_DATA),
    .BUS_RD(BUS_RD),
    .BUS_WR(BUS_WR),
    .IO(IO)
);
wire EN_LVDS_IN, EN_CMOS_IN, EN_CMOS_OUT, SEL_DIRECT;
wire [2:0] GPIO_MODE;

assign GPIO_MODE = IO[14:12];

`ifdef MIO3
    assign INPUT_SEL = IO[1];
    assign EN_CMOS_IN = IO[2];
    assign EN_CMOS_OUT = IO[6];
    assign EN_LVDS_IN = IO[7];
    assign IO[8] = LVDS_CHSYNC_LOCKED_OUT;
    assign IO[9] = LVDS_CHSYNC_CLK_OUT;
    assign IO[11] = RO_RST_EXT;
    assign RO_RST_EXT = GPIO_MODE[2] ? 1'bz : IO[5];
    assign SEL_DIRECT = IO[16]; 
`endif

// GPIO module to access general base-board features
wire [15:0] IO_CONTROL;
assign MGT_REF_SEL = ~IO_CONTROL[15];   // invert, because the default value '0' should correspond to the internal clock
assign LEMO_MUX = IO_CONTROL[14:7];
assign NTC_MUX = IO_CONTROL[6:4];
assign IO_CONTROL[3:0] = GPIO_SENSE;

gpio #(
    .BASEADDR(GPIO_DAQ_CONTROL_BASEADDR),
    .HIGHADDR(GPIO_DAQ_CONTROL_HIGHADDR),
    .ABUSWIDTH(ABUSWIDTH),
    .IO_WIDTH(16),
    .IO_DIRECTION(16'hfff0)
) i_gpio_control (
    .BUS_CLK(BUS_CLK),
    .BUS_RST(BUS_RST),
    .BUS_ADD(BUS_ADD),
    .BUS_DATA(BUS_DATA),
    .BUS_RD(BUS_RD),
    .BUS_WR(BUS_WR),
    .IO(IO_CONTROL)
);

`ifdef BDAQ53
    `ifndef SIM
        wire [15:0] MEASURED_FPGA_TEMP;

        gpio #(
            .BASEADDR(GPIO_XADC_FPGA_TEMP_BASEADDR),
            .HIGHADDR(GPIO_XADC_FPGA_TEMP_HIGHADDR),
            .ABUSWIDTH(32),
            .IO_WIDTH(16),
            .IO_DIRECTION(16'h0000)
        ) i_gpio_xadc_fpga_temp (
            .BUS_CLK(BUS_CLK),
            .BUS_RST(BUS_RST),
            .BUS_ADD(BUS_ADD),
            .BUS_DATA(BUS_DATA),
            .BUS_RD(BUS_RD),
            .BUS_WR(BUS_WR),
            .IO(MEASURED_FPGA_TEMP)
        );

        wire [15:0] MEASURED_VPVN;

        gpio #(
            .BASEADDR(GPIO_XADC_VPVN_BASEADDR),
            .HIGHADDR(GPIO_XADC_VPVN_HIGHADDR),
            .ABUSWIDTH(32),
            .IO_WIDTH(16),
            .IO_DIRECTION(16'h0000)
        ) i_gpio_xadc_vpvn (
            .BUS_CLK(BUS_CLK),
            .BUS_RST(BUS_RST),
            .BUS_ADD(BUS_ADD),
            .BUS_DATA(BUS_DATA),
            .BUS_RD(BUS_RD),
            .BUS_WR(BUS_WR),
            .IO(MEASURED_VPVN)
        );

        // ------ XADC module for NTC (and FPGA-internal) temperature measurements ------ //
        xadc_ug480 i_xadc_ug480(
            .VAUXP(),
            .VAUXN(),
            .RESET(BUS_RST),
            .ALM(),
            .DCLK(BUS_CLK),
            .MEASURED_TEMP(MEASURED_FPGA_TEMP),
            .MEASURED_VPVN(MEASURED_VPVN),
            .MEASURED_VCCINT(),
            .MEASURED_VCCAUX(),
            .MEASURED_VCCBRAM(),
            .MEASURED_AUX0(),
            .MEASURED_AUX1(),
            .MEASURED_AUX2(),
            .MEASURED_AUX3()
        );
    `endif
`endif

// ----- Reset pulser ----- //
wire RST_PULSE;
reg [2:0] IO_FF;
always @(posedge CLK40) begin
    if (BUS_RST == 1'b1)
        IO_FF <= 3'b0;
    else
        IO_FF <= {IO_FF[2:0],IO[0]};
end

pulse_gen
#( 
    .BASEADDR(PULSE_RST_BASEADDR), 
    .HIGHADDR(PULSE_RST_HIGHADDR),
    .ABUSWIDTH(ABUSWIDTH)
) pulse_gen_rst
(
    .BUS_CLK(BUS_CLK),
    .BUS_RST(BUS_RST),
    .BUS_ADD(BUS_ADD),
    .BUS_DATA(BUS_DATA),
    .BUS_RD(BUS_RD),
    .BUS_WR(BUS_WR),
    .PULSE_CLK(CLK40),
    .EXT_START(~IO[0]),
    .PULSE(RST_PULSE)
);
assign RESETB_EXT = ~(IO_FF[1] | RST_PULSE);

`ifdef BDAQ53
    wire CMOS_PULSE_EXT;
`endif

// ------- I2C module ------- //
wire I2C_CLK;

clock_divider #(
.DIVISOR(1600)
) i_clock_divisor_i2c (
    .CLK(BUS_CLK),
    .RESET(1'b0),
    .CE(),
    .CLOCK(I2C_CLK)
);

i2c
#(
    .BASEADDR(I2C_BASEADDR),
    .HIGHADDR(I2C_HIGHADDR),
    .ABUSWIDTH(ABUSWIDTH),
    .MEM_BYTES(32)
)  i_i2c
(
    .BUS_CLK(BUS_CLK),
    .BUS_RST(BUS_RST),
    .BUS_ADD(BUS_ADD),
    .BUS_DATA(BUS_DATA),
    .BUS_RD(BUS_RD),
    .BUS_WR(BUS_WR),

    .I2C_CLK(I2C_CLK),
    .I2C_SDA(I2C_SDA),
    .I2C_SCL(I2C_SCL)
);

// ----- Pulser for injection ----- //
assign CMOS_PULSE_EXT = 1'b0;  // not connected for now
assign LVDS_PULSE_EXT = 1'b0;  // not connected for now

// ----- Command encoder ----- //
wire CMD;
wire CMD_OUT, CMD_OUTPUT_EN, CMD_WRITING;
wire CMD_LOOP_START;

wire EXT_START_PIN, EXT_TRIGGER;
wire CMD_EXT_START_ENABLED;
wire AZ_VETO_FLAG, AZ_VETO_TLU_PULSE;
assign AZ_VETO_TLU_PULSE = 1'b0;
cmd #(
    .BASEADDR(CMD_BASEADDR),
    .HIGHADDR(CMD_HIGHADDR),
    .ABUSWIDTH(ABUSWIDTH)
) i_cmd (
    .CHIP_TYPE(),
    .BUS_CLK(BUS_CLK),
    .BUS_RST(BUS_RST),
    .BUS_ADD(BUS_ADD),
    .BUS_DATA(BUS_DATA),
    .BUS_RD(BUS_RD),
    .BUS_WR(BUS_WR),

    .EXT_START_PIN(EXT_START_PIN),
    .EXT_START_ENABLED(CMD_EXT_START_ENABLED),
    .EXT_TRIGGER(EXT_TRIGGER), // length of EXT_TRIGGER determines how many frames will be read out

    .AZ_PULSE(1'b0),
    .AZ_VETO_TLU_PULSE(AZ_VETO_TLU_PULSE),
    .AZ_VETO_FLAG(AZ_VETO_FLAG),

    .CMD_WRITING(CMD_WRITING),
    .CMD_LOOP_START(CMD_LOOP_START),
    .CMD_CLK(CLKCMD),
    .CMD_OUTPUT_EN(CMD_OUTPUT_EN),
    .CMD_SERIAL_OUT(CMD),
    .CMD_OUT(CMD_OUT)
); 

`ifdef MIO3
    assign LVDS_SER_CLK = EN_LVDS_IN ? ~CLK160 : 1'b0;
    assign CMOS_SER_CLK = EN_CMOS_IN ? CLK160 : 1'b0;
    assign LVDS_CMD_CLK = EN_LVDS_IN ? ~CLKCMD : 1'b0;
    assign CMOS_CMD_CLK = EN_CMOS_IN ? CLKCMD : 1'b0;
    assign LVDS_CMD = EN_LVDS_IN ? ~CMD : 1'b0;
    assign CMOS_CMD = EN_CMOS_IN ? CMD : 1'b0;

`elsif BDAQ53
    ODDR ODDR_inst_SER_CLK_DP5 (
        .Q(LVDS_SER_CLK_DP5), .C(CLK160), .CE(1'b1), .D1(1'b0), .D2(1'b1), .R(1'b0), .S(1'b0)
    );
    ODDR ODDR_inst_CMD_CLK_DP5 (
        .Q(LVDS_CMD_CLK_DP5), .C(CLKCMD), .CE(1'b1), .D1(1'b0), .D2(1'b1), .R(1'b0), .S(1'b0)
    );
    ODDR ODDR_inst_CMD_DP5 (
        .Q(LVDS_CMD_DP5), .C(CLKCMD), .CE(1'b1), .D1(~CMD_OUT), .D2(~CMD_OUT), .R(1'b0), .S(1'b0)
    );

    ODDR ODDR_inst_SER_CLK_DP1 (
        .Q(LVDS_SER_CLK_DP1), .C(CLK160), .CE(1'b1), .D1(1'b0), .D2(1'b1), .R(1'b0), .S(1'b0)
    );
    ODDR ODDR_inst_CMD_CLK_DP1 (
        .Q(LVDS_CMD_CLK_DP1), .C(CLKCMD), .CE(1'b1), .D1(1'b0), .D2(1'b1), .R(1'b0), .S(1'b0)
    );
    ODDR ODDR_inst_CMD_DP1 (
        .Q(LVDS_CMD_DP1), .C(CLKCMD), .CE(1'b1), .D1(CMD_OUT), .D2(CMD_OUT), .R(1'b0), .S(1'b0)
<<<<<<< HEAD
    );

    ODDR ODDR_inst_SER_CLK_mDP (
        .Q(LVDS_SER_CLK_mDP), .C(CLK160), .CE(1'b1), .D1(1'b1), .D2(1'b0), .R(1'b0), .S(1'b0)
    );
    ODDR ODDR_inst_CMD_CLK_mDP (
        .Q(LVDS_CMD_CLK_mDP), .C(CLKCMD), .CE(1'b1), .D1(1'b1), .D2(1'b0), .R(1'b0), .S(1'b0)
    );
    ODDR ODDR_inst_CMD_mDP (
        .Q(LVDS_CMD_mDP), .C(CLKCMD), .CE(1'b1), .D1(CMD_OUT), .D2(CMD_OUT), .R(1'b0), .S(1'b0)
    );

=======
    );

    ODDR ODDR_inst_SER_CLK_mDP (
        .Q(LVDS_SER_CLK_mDP), .C(CLK160), .CE(1'b1), .D1(1'b1), .D2(1'b0), .R(1'b0), .S(1'b0)
    );
    ODDR ODDR_inst_CMD_CLK_mDP (
        .Q(LVDS_CMD_CLK_mDP), .C(CLKCMD), .CE(1'b1), .D1(1'b1), .D2(1'b0), .R(1'b0), .S(1'b0)
    );
    ODDR ODDR_inst_CMD_mDP (
        .Q(LVDS_CMD_mDP), .C(CLKCMD), .CE(1'b1), .D1(CMD_OUT), .D2(CMD_OUT), .R(1'b0), .S(1'b0)
    );

>>>>>>> 72bfed54
    ODDR ODDR_inst_SER_CLK_J1C (
        .Q(LVDS_SER_CLK_J1C), .C(CLK160), .CE(1'b1), .D1(1'b1), .D2(1'b0), .R(1'b0), .S(1'b0)
    );
    ODDR ODDR_inst_CMD_CLK_J1C (
        .Q(LVDS_CMD_CLK_J1C), .C(CLKCMD), .CE(1'b1), .D1(1'b1), .D2(1'b0), .R(1'b0), .S(1'b0)
    );
    ODDR ODDR_inst_CMD_J1C (
        .Q(LVDS_CMD_J1C), .C(CLKCMD), .CE(1'b1), .D1(CMD_OUT), .D2(CMD_OUT), .R(1'b0), .S(1'b0)
    );

    ODDR ODDR_inst_SER_CLK_J1D (
        .Q(LVDS_SER_CLK_J1D), .C(CLK160), .CE(1'b1), .D1(1'b1), .D2(1'b0), .R(1'b0), .S(1'b0)
    );
    ODDR ODDR_inst_CMD_CLK_J1D (
        .Q(LVDS_CMD_CLK_J1D), .C(CLKCMD), .CE(1'b1), .D1(1'b1), .D2(1'b0), .R(1'b0), .S(1'b0)
    );
    ODDR ODDR_inst_CMD_J1D (
        .Q(LVDS_CMD_J1D), .C(CLKCMD), .CE(1'b1), .D1(CMD_OUT), .D2(CMD_OUT), .R(1'b0), .S(1'b0)
    );
`endif
pulse_gen #(
    .BASEADDR(PULSE_CMD_START_LOOP_BASEADDR),
    .HIGHADDR(PULSE_CMD_START_LOOP_HIGHADDR),
    .ABUSWIDTH(ABUSWIDTH)
) i_pulse_gen_cmd_start_loop (
    .BUS_CLK(BUS_CLK),
    .BUS_RST(BUS_RST),
    .BUS_ADD(BUS_ADD),
    .BUS_DATA(BUS_DATA),
    .BUS_RD(BUS_RD),
    .BUS_WR(BUS_WR),

    .PULSE_CLK(CLK160),
    .EXT_START(CMD_LOOP_START),
    .PULSE(CMD_LOOP_START_PULSE)
);

// RX
wire RX_FIFO_READ_DP5, RX_FIFO_EMPTY_DP5, RX_FIFO_READ_mDP, RX_FIFO_EMPTY_mDP, RX_FIFO_READ_J1C, RX_FIFO_EMPTY_J1C, RX_FIFO_READ_J1D, RX_FIFO_EMPTY_J1D;
wire [31:0] RX_FIFO_DATA_DP5, RX_FIFO_DATA_mDP, RX_FIFO_DATA_J1C, RX_FIFO_DATA_J1D;

// TLU
wire TLU_FIFO_READ, TLU_FIFO_EMPTY;
wire [31:0] TLU_FIFO_DATA;
wire TLU_FIFO_PREEMPT_REQ;

// TDC
wire TDC_FIFO_READ, TDC_FIFO_EMPTY;
wire [31:0] TDC_FIFO_DATA;

rrp_arbiter 
#( 
    .WIDTH(6)
) rrp_arbiter (
    .RST(BUS_RST),
    .CLK(BUS_CLK),

    .WRITE_REQ({
        ~RX_FIFO_EMPTY_DP5,
        ~RX_FIFO_EMPTY_mDP,
        ~RX_FIFO_EMPTY_J1C,
        ~RX_FIFO_EMPTY_J1D,
        ~TLU_FIFO_EMPTY,
        ~TDC_FIFO_EMPTY
    }),
    .HOLD_REQ({4'b0, TLU_FIFO_PREEMPT_REQ, 1'b0}),
    .DATA_IN({
        RX_FIFO_DATA_DP5,
        RX_FIFO_DATA_mDP,
        RX_FIFO_DATA_J1C,
        RX_FIFO_DATA_J1D,
        TLU_FIFO_DATA,
        TDC_FIFO_DATA}),
    .READ_GRANT({
        RX_FIFO_READ_DP5,
        RX_FIFO_READ_mDP,
        RX_FIFO_READ_J1C,
        RX_FIFO_READ_J1D,
        TLU_FIFO_READ,
        TDC_FIFO_READ
    }),
    .READY_OUT(ARB_READY_OUT),
    .WRITE_OUT(ARB_WRITE_OUT),
    .DATA_OUT(ARB_DATA_OUT)
);

// ----- TLU ----- //
wire TRIGGER_ACKNOWLEDGE_FLAG,TRIGGER_ACCEPTED_FLAG;
wire [63:0] TIMESTAMP;
tlu_controller #(
    .BASEADDR(TLU_BASEADDR),
    .HIGHADDR(TLU_HIGHADDR),
    .DIVISOR(8),
    .ABUSWIDTH(ABUSWIDTH),
    .WIDTH(8),
    .TLU_TRIGGER_MAX_CLOCK_CYCLES(32),
    .TIMESTAMP_N_OF_BIT(64)
) i_tlu_controller (
    .BUS_CLK(BUS_CLK),
    .BUS_RST(BUS_RST),
    .BUS_ADD(BUS_ADD),
    .BUS_DATA(BUS_DATA),
    .BUS_RD(BUS_RD),
    .BUS_WR(BUS_WR),

    .TRIGGER_CLK(CLK40),

    .FIFO_READ(TLU_FIFO_READ),
    .FIFO_EMPTY(TLU_FIFO_EMPTY),
    .FIFO_DATA(TLU_FIFO_DATA),
    .FIFO_PREEMPT_REQ(TLU_FIFO_PREEMPT_REQ),

    .TRIGGER({8'b0}),
    .TRIGGER_VETO({7'b0, FIFO_FULL}),
    .TIMESTAMP_RESET(1'b0),
    .EXT_TRIGGER_ENABLE(1'b1),
    .TRIGGER_ACKNOWLEDGE(TRIGGER_ACKNOWLEDGE_FLAG),
    .TRIGGER_ACCEPTED_FLAG(TRIGGER_ACCEPTED_FLAG),

    .TLU_TRIGGER(RJ45_TRIGGER),
    .TLU_RESET(RJ45_RESET),
    .TLU_BUSY(RJ45_BUSY),
    .TLU_CLOCK(RJ45_CLK),
    .EXT_TIMESTAMP(),
    .TIMESTAMP(TIMESTAMP)
);

// ----- Pulser for TLU veto----- //
wire EXT_START_PULSE_VETO;
assign EXT_START_PULSE_VETO = TRIGGER_ACCEPTED_FLAG;
wire VETO_TLU_PULSE;

// set acknowledge when veto returns to low
pulse_gen_rising i_pulse_gen_rising_tlu_veto(.clk_in(CLK40), .in(~VETO_TLU_PULSE), .out(TRIGGER_ACKNOWLEDGE_FLAG));

pulse_gen #(
    .BASEADDR(PULSER_VETO_BASEADDR),
    .HIGHADDR(PULSER_VETO_HIGHADDR),
    .ABUSWIDTH(32)
) i_pulse_gen_veto (
    .BUS_CLK(BUS_CLK),
    .BUS_RST(BUS_RST),
    .BUS_ADD(BUS_ADD),
    .BUS_DATA(BUS_DATA),
    .BUS_RD(BUS_RD),
    .BUS_WR(BUS_WR),

    .PULSE_CLK(CLK40),
    .EXT_START(EXT_START_PULSE_VETO),
    .PULSE(VETO_TLU_PULSE)
);

// ----- TDC ----- //
localparam CLKDV = 4;  // division factor from 160 MHz clock to DV_CLK (here 40 MHz)
wire [CLKDV * 4 - 1:0] FAST_TRIGGER_OUT;
// wire LEMO_RX0_FROM_TDC;
// wire HITOR_FROM_TDC;

tdc_s3 #(
    .BASEADDR(TDC_BASEADDR),
    .HIGHADDR(TDC_HIGHADDR),
    .ABUSWIDTH(ABUSWIDTH),
    .CLKDV(CLKDV),
    .DATA_IDENTIFIER(4'b0010),
    .FAST_TDC(1),
    .FAST_TRIGGER(1),
    .BROADCAST(0)         // generate for first TDC module the 640MHz sampled trigger signal and share it with other modules using TRIGGER input
) i_tdc (
    .CLK320(CLK320),      // 320 MHz
    .CLK160(CLK160),      // 160 MHz
    .DV_CLK(CLK40),       // 40 MHz
    .TDC_IN(LVDS_HITOR),  // HITOR
    .TDC_OUT(),
    .TRIG_IN(LEMO_RX[0]),
    .TRIG_OUT(),

    // input/output trigger signals for broadcasting mode
    .FAST_TRIGGER_IN(16'b0),
    .FAST_TRIGGER_OUT(),  // collect 640 MHz sampled trigger signal to pass it to other modules

    .FIFO_READ(TDC_FIFO_READ),
    .FIFO_EMPTY(TDC_FIFO_EMPTY),
    .FIFO_DATA(TDC_FIFO_DATA),

    .BUS_CLK(BUS_CLK),
    .BUS_RST(BUS_RST),
    .BUS_ADD(BUS_ADD),
    .BUS_DATA(BUS_DATA),
    .BUS_RD(BUS_RD),
    .BUS_WR(BUS_WR),

    .ARM_TDC(1'b0),
    .EXT_EN(1'b0),

    .TIMESTAMP(TIMESTAMP[15:0])
);

// fast readout
tjmono2_rx #(
    .BASEADDR(RX_BASEADDR_DP5),
    .HIGHADDR(RX_HIGHADDR_DP5),
    .DATA_IDENTIFIER(4'b0100),
    .ABUSWIDTH(ABUSWIDTH),
    .USE_FIFO_CLK(0)
) tjmono2_rx_DP5 (
    .TS_CLK(CLK40),
    .FCLK(CLK160),
    .FCLK2X(CLK320),
    .RX_CLKW(CLK16),
    .RX_DATA(LVDS_DATA_DP5),

    .RX_READY(),
    .RX_8B10B_DECODER_ERR(),
    .RX_FIFO_OVERFLOW_ERR(),

    .FIFO_CLK(),
    .FIFO_READ(RX_FIFO_READ_DP5),
    .FIFO_EMPTY(RX_FIFO_EMPTY_DP5),
    .FIFO_DATA(RX_FIFO_DATA_DP5),

    .RX_FIFO_FULL(),
    .RX_ENABLED(),

    .TIMESTAMP(TIMESTAMP[51:0]),

    .BUS_CLK(BUS_CLK),
    .BUS_RST(BUS_RST),
    .BUS_ADD(BUS_ADD),
    .BUS_DATA(BUS_DATA),
    .BUS_RD(BUS_RD),
    .BUS_WR(BUS_WR)
);

<<<<<<< HEAD
// assign RX_FIFO_EMPTY_mDP = 1;
=======
>>>>>>> 72bfed54
tjmono2_rx #(
    .BASEADDR(RX_BASEADDR_mDP),
    .HIGHADDR(RX_HIGHADDR_mDP),
    .DATA_IDENTIFIER(4'b0101),
    .ABUSWIDTH(ABUSWIDTH),
    .USE_FIFO_CLK(0)
) tjmono2_rx_mDP (
    .TS_CLK(CLK40),
    .FCLK(CLK160),
    .FCLK2X(CLK320),
    .RX_CLKW(CLK16),
    .RX_DATA(LVDS_DATA_mDP),

    .RX_READY(),
    .RX_8B10B_DECODER_ERR(),
    .RX_FIFO_OVERFLOW_ERR(),

    .FIFO_CLK(),
    .FIFO_READ(RX_FIFO_READ_mDP),
    .FIFO_EMPTY(RX_FIFO_EMPTY_mDP),
    .FIFO_DATA(RX_FIFO_DATA_mDP),

    .RX_FIFO_FULL(),
    .RX_ENABLED(),

    .TIMESTAMP(TIMESTAMP[51:0]),

    .BUS_CLK(BUS_CLK),
    .BUS_RST(BUS_RST),
    .BUS_ADD(BUS_ADD),
    .BUS_DATA(BUS_DATA),
    .BUS_RD(BUS_RD),
    .BUS_WR(BUS_WR)
);

<<<<<<< HEAD
// assign RX_FIFO_EMPTY_J1C = 1;
=======
>>>>>>> 72bfed54
tjmono2_rx #(
    .BASEADDR(RX_BASEADDR_J1C),
    .HIGHADDR(RX_HIGHADDR_J1C),
    .DATA_IDENTIFIER(4'b0110),
    .ABUSWIDTH(ABUSWIDTH),
    .USE_FIFO_CLK(0)
) tjmono2_rx_J1C (
    .TS_CLK(CLK40),
    .FCLK(CLK160),
    .FCLK2X(CLK320),
    .RX_CLKW(CLK16),
    .RX_DATA(LVDS_DATA_J1C),

    .RX_READY(),
    .RX_8B10B_DECODER_ERR(),
    .RX_FIFO_OVERFLOW_ERR(),

    .FIFO_CLK(),
    .FIFO_READ(RX_FIFO_READ_J1C),
    .FIFO_EMPTY(RX_FIFO_EMPTY_J1C),
    .FIFO_DATA(RX_FIFO_DATA_J1C),

    .RX_FIFO_FULL(),
    .RX_ENABLED(),

    .TIMESTAMP(TIMESTAMP[51:0]),

    .BUS_CLK(BUS_CLK),
    .BUS_RST(BUS_RST),
    .BUS_ADD(BUS_ADD),
    .BUS_DATA(BUS_DATA),
    .BUS_RD(BUS_RD),
    .BUS_WR(BUS_WR)
);

<<<<<<< HEAD
// assign RX_FIFO_EMPTY_J1D = 1;
=======
>>>>>>> 72bfed54
tjmono2_rx #(
    .BASEADDR(RX_BASEADDR_J1D),
    .HIGHADDR(RX_HIGHADDR_J1D),
    .DATA_IDENTIFIER(4'b0111),
    .ABUSWIDTH(ABUSWIDTH),
    .USE_FIFO_CLK(0)
) tjmono2_rx_J1D (
    .TS_CLK(CLK40),
    .FCLK(CLK160),
    .FCLK2X(CLK320),
    .RX_CLKW(CLK16),
    .RX_DATA(LVDS_DATA_J1D),

    .RX_READY(),
    .RX_8B10B_DECODER_ERR(),
    .RX_FIFO_OVERFLOW_ERR(),

    .FIFO_CLK(),
    .FIFO_READ(RX_FIFO_READ_J1D),
    .FIFO_EMPTY(RX_FIFO_EMPTY_J1D),
    .FIFO_DATA(RX_FIFO_DATA_J1D),

    .RX_FIFO_FULL(),
    .RX_ENABLED(),

    .TIMESTAMP(TIMESTAMP[51:0]),

    .BUS_CLK(BUS_CLK),
    .BUS_RST(BUS_RST),
    .BUS_ADD(BUS_ADD),
    .BUS_DATA(BUS_DATA),
    .BUS_RD(BUS_RD),
    .BUS_WR(BUS_WR)
);

endmodule<|MERGE_RESOLUTION|>--- conflicted
+++ resolved
@@ -187,21 +187,6 @@
 
 localparam RX_BASEADDR_J1D = 32'h4300;
 localparam RX_HIGHADDR_J1D = 32'h4400 - 1;
-<<<<<<< HEAD
-
-// localparam RX_BASEADDR_DP5 = 32'h0200;
-// localparam RX_HIGHADDR_DP5 = 32'h0300 - 1;
-
-// localparam RX_BASEADDR_mDP = 32'h0200;
-// localparam RX_HIGHADDR_mDP = 32'h0300 - 1;
-
-// localparam RX_BASEADDR_J1C = 32'h0200;
-// localparam RX_HIGHADDR_J1C = 32'h0300 - 1;
-
-// localparam RX_BASEADDR_J1D = 32'h0200;
-// localparam RX_HIGHADDR_J1D = 32'h0300 - 1;
-=======
->>>>>>> 72bfed54
 
 localparam DAQ_SYSTEM_BASEADDR = 32'h0300;
 localparam DAQ_SYSTEM_HIGHADDR = 32'h0400 - 1;
@@ -534,7 +519,6 @@
     );
     ODDR ODDR_inst_CMD_DP1 (
         .Q(LVDS_CMD_DP1), .C(CLKCMD), .CE(1'b1), .D1(CMD_OUT), .D2(CMD_OUT), .R(1'b0), .S(1'b0)
-<<<<<<< HEAD
     );
 
     ODDR ODDR_inst_SER_CLK_mDP (
@@ -547,20 +531,6 @@
         .Q(LVDS_CMD_mDP), .C(CLKCMD), .CE(1'b1), .D1(CMD_OUT), .D2(CMD_OUT), .R(1'b0), .S(1'b0)
     );
 
-=======
-    );
-
-    ODDR ODDR_inst_SER_CLK_mDP (
-        .Q(LVDS_SER_CLK_mDP), .C(CLK160), .CE(1'b1), .D1(1'b1), .D2(1'b0), .R(1'b0), .S(1'b0)
-    );
-    ODDR ODDR_inst_CMD_CLK_mDP (
-        .Q(LVDS_CMD_CLK_mDP), .C(CLKCMD), .CE(1'b1), .D1(1'b1), .D2(1'b0), .R(1'b0), .S(1'b0)
-    );
-    ODDR ODDR_inst_CMD_mDP (
-        .Q(LVDS_CMD_mDP), .C(CLKCMD), .CE(1'b1), .D1(CMD_OUT), .D2(CMD_OUT), .R(1'b0), .S(1'b0)
-    );
-
->>>>>>> 72bfed54
     ODDR ODDR_inst_SER_CLK_J1C (
         .Q(LVDS_SER_CLK_J1C), .C(CLK160), .CE(1'b1), .D1(1'b1), .D2(1'b0), .R(1'b0), .S(1'b0)
     );
@@ -794,10 +764,6 @@
     .BUS_WR(BUS_WR)
 );
 
-<<<<<<< HEAD
-// assign RX_FIFO_EMPTY_mDP = 1;
-=======
->>>>>>> 72bfed54
 tjmono2_rx #(
     .BASEADDR(RX_BASEADDR_mDP),
     .HIGHADDR(RX_HIGHADDR_mDP),
@@ -833,10 +799,6 @@
     .BUS_WR(BUS_WR)
 );
 
-<<<<<<< HEAD
-// assign RX_FIFO_EMPTY_J1C = 1;
-=======
->>>>>>> 72bfed54
 tjmono2_rx #(
     .BASEADDR(RX_BASEADDR_J1C),
     .HIGHADDR(RX_HIGHADDR_J1C),
@@ -872,10 +834,6 @@
     .BUS_WR(BUS_WR)
 );
 
-<<<<<<< HEAD
-// assign RX_FIFO_EMPTY_J1D = 1;
-=======
->>>>>>> 72bfed54
 tjmono2_rx #(
     .BASEADDR(RX_BASEADDR_J1D),
     .HIGHADDR(RX_HIGHADDR_J1D),
